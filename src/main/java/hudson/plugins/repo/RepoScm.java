/*
 * The MIT License
 *
 * Copyright (c) 2010, Brad Larson
 *
 * Permission is hereby granted, free of charge, to any person obtaining a copy
 * of this software and associated documentation files (the "Software"), to deal
 * in the Software without restriction, including without limitation the rights
 * to use, copy, modify, merge, publish, distribute, sublicense, and/or sell
 * copies of the Software, and to permit persons to whom the Software is
 * furnished to do so, subject to the following conditions:
 *
 * The above copyright notice and this permission notice shall be included in
 * all copies or substantial portions of the Software.
 *
 * THE SOFTWARE IS PROVIDED "AS IS", WITHOUT WARRANTY OF ANY KIND, EXPRESS OR
 * IMPLIED, INCLUDING BUT NOT LIMITED TO THE WARRANTIES OF MERCHANTABILITY,
 * FITNESS FOR A PARTICULAR PURPOSE AND NONINFRINGEMENT. IN NO EVENT SHALL THE
 * AUTHORS OR COPYRIGHT HOLDERS BE LIABLE FOR ANY CLAIM, DAMAGES OR OTHER
 * LIABILITY, WHETHER IN AN ACTION OF CONTRACT, TORT OR OTHERWISE, ARISING FROM,
 * OUT OF OR IN CONNECTION WITH THE SOFTWARE OR THE USE OR OTHER DEALINGS IN
 * THE SOFTWARE.
 */
package hudson.plugins.repo;

import java.io.ByteArrayOutputStream;
import java.io.File;
import java.io.IOException;
import java.io.OutputStream;
import java.io.Serializable;
import java.net.URL;
import java.nio.charset.Charset;
import java.util.ArrayList;
import java.util.Arrays;
import java.util.Collections;
import java.util.LinkedHashSet;
import java.util.List;
import java.util.Map;
import java.util.Set;
import java.util.logging.Level;
import java.util.logging.Logger;

import hudson.EnvVars;
import hudson.Extension;
import hudson.FilePath;
import hudson.Launcher;
import hudson.Util;
import hudson.model.Job;
import hudson.model.ParameterDefinition;
import hudson.model.ParametersDefinitionProperty;
import hudson.model.Run;
import hudson.model.StringParameterDefinition;
import hudson.model.TaskListener;
import hudson.scm.ChangeLogParser;
import hudson.scm.PollingResult;
import hudson.scm.SCM;
import hudson.scm.SCMDescriptor;
import hudson.scm.SCMRevisionState;
import net.sf.json.JSONObject;

import org.apache.commons.lang.StringUtils;
import org.kohsuke.stapler.DataBoundConstructor;
import org.kohsuke.stapler.DataBoundSetter;
import org.kohsuke.stapler.QueryParameter;
import org.kohsuke.stapler.StaplerRequest;
import org.kohsuke.stapler.export.Exported;
import org.kohsuke.stapler.export.ExportedBean;

import hudson.scm.PollingResult.Change;
import hudson.util.FormValidation;

import javax.annotation.CheckForNull;
import javax.annotation.Nonnull;
import javax.annotation.Nullable;

/**
 * The main entrypoint of the plugin. This class contains code to store user
 * configuration and to check out the code using a repo binary.
 */

@ExportedBean
public class RepoScm extends SCM implements Serializable {

	private static Logger debug = Logger
			.getLogger("hudson.plugins.repo.RepoScm");

	private final String manifestRepositoryUrl;

	// Advanced Fields:
	@CheckForNull private String manifestFile;
	@CheckForNull private String manifestGroup;
	@CheckForNull private String repoUrl;
	@CheckForNull private String mirrorDir;
	@CheckForNull private String manifestBranch;
	@CheckForNull private int jobs;
	@CheckForNull private int depth;
	@CheckForNull private String localManifest;
	@CheckForNull private String destinationDir;
	@CheckForNull private boolean currentBranch;
	@CheckForNull private boolean resetFirst;
	@CheckForNull private boolean cleanFirst;
	@CheckForNull private boolean quiet;
	@CheckForNull private boolean forceSync;
	@CheckForNull private boolean trace;
	@CheckForNull private boolean showAllChanges;
	@CheckForNull private boolean noTags;
	@CheckForNull private Set<String> ignoreProjects;
<<<<<<< HEAD
	@CheckForNull private EnvVars extraEnvVars;
=======
	@CheckForNull private boolean noCloneBundle;
>>>>>>> 6b89ae48

	/**
	 * Returns the manifest repository URL.
	 */
	@Exported
	public String getManifestRepositoryUrl() {
		return manifestRepositoryUrl;
	}

	/**
	 * Returns the manifest branch name. By default, this is null and repo
	 * defaults to "master".
	 */
	@Exported
	public String getManifestBranch() {
		return manifestBranch;
	}

	/**
	 * Merge the provided environment with the <em>default</em> values of
	 * the project parameters. The values from the provided environment
	 * take precedence.
	 * @param environment   an existing environment, which contains already
	 *                      properties from the current build
	 * @param project       the project that is being built
	 */
	private EnvVars getEnvVars(final EnvVars environment,
			final Job<?, ?> project) {
		// create an empty vars map
		final EnvVars finalEnv = new EnvVars();
		final ParametersDefinitionProperty params = project.getProperty(
				ParametersDefinitionProperty.class);
		if (params != null) {
			for (ParameterDefinition param
					: params.getParameterDefinitions()) {
				if (param instanceof StringParameterDefinition) {
					final StringParameterDefinition stpd =
						(StringParameterDefinition) param;
					final String dflt = stpd.getDefaultValue();
					if (dflt != null) {
						finalEnv.put(param.getName(), dflt);
					}
				}
			}
		}
		// now merge the settings from the last build environment
		if (environment != null) {
			finalEnv.overrideAll(environment);
		}

		// merge extra env vars, if specified
		if (extraEnvVars != null) {
			finalEnv.overrideAll(extraEnvVars);
		}

		EnvVars.resolve(finalEnv);
		return finalEnv;
	}

	/**
	 * Returns the initial manifest file name. By default, this is null and repo
	 * defaults to "default.xml"
	 */
	@Exported
	public String getManifestFile() {
		return manifestFile;
	}

	/**
	 * Returns the group of projects to fetch. By default, this is null and
	 * repo will fetch the default group.
	 */
	@Exported
	public String getManifestGroup() {
		return manifestGroup;
	}

	/**
	 * Returns the repo url. by default, this is null and
	 * repo is fetched from aosp
	 */
	@Exported
	public String getRepoUrl() {
		return repoUrl;
	}

	/**
	 * Returns the name of the mirror directory. By default, this is null and
	 * repo does not use a mirror.
	 */
	@Exported
	public String getMirrorDir() {
		return mirrorDir;
	}

	/**
	 * Returns the number of jobs used for sync. By default, this is null and
	 * repo does not use concurrent jobs.
	 */
	@Exported
	public int getJobs() {
		return jobs;
	}

	/**
	 * Returns the depth used for sync.  By default, this is null and repo
	 * will sync the entire history.
	 */
	@Exported
	public int getDepth() {
		return depth;
	}
	/**
	 * Returns the contents of the local_manifests/local.xml. By default, this is null
	 * and a local_manifests/local.xml is neither created nor modified.
	 */
	@Exported
	public String getLocalManifest() {
		return localManifest;
	}

	/**
	 * Returns the destination directory. By default, this is null and the
	 * source is synced to the root of the workspace.
	 */
	@Exported
	public String getDestinationDir() {
		return destinationDir;
	}

	/**
	 * returns list of ignore projects.
	 */
	@Exported
	public String getIgnoreProjects() {
		return StringUtils.join(ignoreProjects, '\n');
	}

	/**
	 * Returns the value of currentBranch.
	 */
	@Exported
	public boolean isCurrentBranch() {
		return currentBranch;
	}
	/**
	 * Returns the value of resetFirst.
	 */
	@Exported
	public boolean isResetFirst() {
		return resetFirst;
	}

	/**
	 * Returns the value of cleanFirst.
	 */
	@Exported
	public boolean isCleanFirst() {
		return cleanFirst;
	}

	/**
	 * Returns the value of showAllChanges.
	 */
	@Exported
	public boolean isShowAllChanges() {
		return showAllChanges;
	}

	/**
	 * Returns the value of quiet.
	 */
	@Exported
	public boolean isQuiet() {
		return quiet;
	}
	/**
	 * Returns the value of forceSync.
	 */
	@Exported
	public boolean isForceSync() {
		return forceSync;
	}

	/**
	 * Returns the value of trace.
	 */
	@Exported
	public boolean isTrace() {
		return trace;
	}
	/**
	 * Returns the value of noTags.
	 */
	@Exported
	public boolean isNoTags() {
		return noTags;
	}
	/**
	 * Returns the value of noCloneBundle.
	 */
	@Exported
	public boolean isNoCloneBundle() {
		return noCloneBundle;
	}

	/**
	 * Returns the value of extraEnvVars.
	 */
	@Exported
	public Map<String, String> getExtraEnvVars() {
		return extraEnvVars;
	}

	/**
	 * The constructor takes in user parameters and sets them. Each job using
	 * the RepoSCM will call this constructor.
	 *
	 * @param manifestRepositoryUrl The URL for the manifest repository.
	 * @param manifestBranch        The branch of the manifest repository. Typically this is null
	 *                              or the empty string, which will cause repo to default to
	 *                              "master".
	 * @param manifestFile          The file to use as the repository manifest. Typically this is
	 *                              null which will cause repo to use the default of "default.xml"
	 * @param manifestGroup         The group name for the projects that need to be fetched.
	 *                              Typically, this is null and all projects tagged 'default' will
	 *                              be fetched.
	 * @param mirrorDir             The path of the mirror directory to reference when
	 *                              initializing repo.
	 * @param jobs                  The number of concurrent jobs to use for the sync command. If
	 *                              this is 0 or negative the jobs parameter is not specified.
	 * @param depth                 This is the depth to use when syncing.  By default this is 0
	 *                              and the full history is synced.
	 * @param localManifest         May be null, a string containing XML, or an URL.
	 *                              If XML, this string is written to
	 *                              .repo/local_manifests/local.xml
	 *                              If an URL, the URL is fetched and the content is written
	 *                              to .repo/local_manifests/local.xml
	 * @param destinationDir        If not null then the source is synced to the destinationDir
	 *                              subdirectory of the workspace.
	 * @param repoUrl               If not null then use this url as repo base,
	 *                              instead of the default
	 * @param currentBranch         If this value is true, add the "-c" option when executing
	 *                              "repo sync".
	 * @param resetFirst            If this value is true, do "repo forall -c 'git reset --hard'"
	 *                              before syncing.
	 * @param quiet                 If this value is true, add the "-q" option when executing
	 *                              "repo sync".
	 * @param trace                 If this value is true, add the "--trace" option when
	 *                              executing "repo init" and "repo sync".
	 * @param showAllChanges        If this value is true, add the "--first-parent" option to
	 *                              "git log" when determining changesets.
	 *
	 */
	@Deprecated
	public RepoScm(final String manifestRepositoryUrl,
				   final String manifestBranch, final String manifestFile,
				   final String manifestGroup, final String mirrorDir, final int jobs,
				   final int depth,
				   final String localManifest, final String destinationDir,
				   final String repoUrl,
				   final boolean currentBranch,
				   final boolean resetFirst,
				   final boolean quiet,
				   final boolean trace,
				   final boolean showAllChanges) {
		this(manifestRepositoryUrl);
		setManifestBranch(manifestBranch);
		setManifestGroup(manifestGroup);
		setManifestFile(manifestFile);
		setMirrorDir(mirrorDir);
		setJobs(jobs);
		setDepth(depth);
		setLocalManifest(localManifest);
		setDestinationDir(destinationDir);
		setCurrentBranch(currentBranch);
		setResetFirst(resetFirst);
		setCleanFirst(false);
		setQuiet(quiet);
		setTrace(trace);
		setShowAllChanges(showAllChanges);
		setRepoUrl(repoUrl);
		ignoreProjects = Collections.<String>emptySet();
	}

	/**
	 * The constructor takes in user parameters and sets them. Each job using
	 * the RepoSCM will call this constructor.
	 *
	 * @param manifestRepositoryUrl The URL for the manifest repository.
	 */
	@DataBoundConstructor
	public RepoScm(final String manifestRepositoryUrl) {
		this.manifestRepositoryUrl = manifestRepositoryUrl;
		manifestFile = null;
		manifestGroup = null;
		repoUrl = null;
		mirrorDir = null;
		manifestBranch = null;
		jobs = 0;
		depth = 0;
		localManifest = null;
		destinationDir = null;
		currentBranch = false;
		resetFirst = false;
		cleanFirst = false;
		quiet = false;
		forceSync = false;
		trace = false;
		showAllChanges = false;
		noTags = false;
		ignoreProjects = Collections.<String>emptySet();
		noCloneBundle = false;
	}

	/**
	 * Set the manifest branch name.
	 *
	 * @param manifestBranch
	 *        The branch of the manifest repository. Typically this is null
	 *        or the empty string, which will cause repo to default to
	 *        "master".
     */
	@DataBoundSetter
	public void setManifestBranch(@CheckForNull final String manifestBranch) {
		this.manifestBranch = Util.fixEmptyAndTrim(manifestBranch);
	}

	/**
	 * Set the initial manifest file name.
	 *
	 * @param manifestFile
	 *        The file to use as the repository manifest. Typically this is
	 *        null which will cause repo to use the default of "default.xml"
     */
	@DataBoundSetter
	public void setManifestFile(@CheckForNull final String manifestFile) {
		this.manifestFile = Util.fixEmptyAndTrim(manifestFile);
	}

	/**
	 * Set the group of projects to fetch.
	 *
	 * @param manifestGroup
	 *        The group name for the projects that need to be fetched.
	 *        Typically, this is null and all projects tagged 'default' will
	 *        be fetched.
     */
	@DataBoundSetter
	public void setManifestGroup(@CheckForNull final String manifestGroup) {
		this.manifestGroup = Util.fixEmptyAndTrim(manifestGroup);
	}

	/**
	 * Set the name of the mirror directory.
	 *
	 * @param mirrorDir
	 *        The path of the mirror directory to reference when
	 *        initializing repo.
     */
	@DataBoundSetter
	public void setMirrorDir(@CheckForNull final String mirrorDir) {
		this.mirrorDir = Util.fixEmptyAndTrim(mirrorDir);
	}

	/**
	 * Set the number of jobs used for sync.
	 *
	 * @param jobs
	 *        The number of concurrent jobs to use for the sync command. If
	 *        this is 0 or negative the jobs parameter is not specified.
     */
	@DataBoundSetter
	public void setJobs(final int jobs) {
		this.jobs = jobs;
	}

	/**
	 * Set the depth used for sync.
	 *
	 * @param depth
	 *        This is the depth to use when syncing.  By default this is 0
	 *        and the full history is synced.
     */
	@DataBoundSetter
	public void setDepth(final int depth) {
		this.depth = depth;
	}

	/**
	 * Set the content of the local manifest.
	 *
	 * @param localManifest
	 *        May be null, a string containing XML, or an URL.
	 *        If XML, this string is written to .repo/local_manifests/local.xml
	 *        If an URL, the URL is fetched and the content is written
	 *        to .repo/local_manifests/local.xml
     */
	@DataBoundSetter
	public void setLocalManifest(@CheckForNull final String localManifest) {
		this.localManifest = Util.fixEmptyAndTrim(localManifest);
	}

	/**
	 * Set the destination directory.
	 *
	 * @param destinationDir
	 *        If not null then the source is synced to the destinationDir
	 *        subdirectory of the workspace.
     */
	@DataBoundSetter
	public void setDestinationDir(@CheckForNull final String destinationDir) {
		this.destinationDir = Util.fixEmptyAndTrim(destinationDir);
	}

	/**
	 * Set currentBranch.
	 *
	 * @param currentBranch
	 * 		  If this value is true, add the "-c" option when executing
	 *        "repo sync".
     */
	@DataBoundSetter
	public void setCurrentBranch(final boolean currentBranch) {
		this.currentBranch = currentBranch;
	}

	/**
	 * Set resetFirst.
	 *
	 * @param resetFirst
	 *        If this value is true, do "repo forall -c 'git reset --hard'"
	 *        before syncing.
     */
	@DataBoundSetter
	public void setResetFirst(final boolean resetFirst) {
		this.resetFirst = resetFirst;
	}

	/**
	 * Set cleanFirst.
	 *
	 * @param cleanFirst
	 *        If this value is true, do "repo forall -c 'git clean -fdx'"
	 *        before syncing.
     */
	@DataBoundSetter
	public void setCleanFirst(final boolean cleanFirst) {
		this.cleanFirst = cleanFirst;
	}

	/**
	 * Set quiet.
	 *
	 * @param quiet
	 * *      If this value is true, add the "-q" option when executing
	 *        "repo sync".
     */
	@DataBoundSetter
	public void setQuiet(final boolean quiet) {
		this.quiet = quiet;
	}

	/**
	 * Set trace.
	 *
	 * @param trace
	 *        If this value is true, add the "--trace" option when
	 *        executing "repo init" and "repo sync".
     */

	@DataBoundSetter
	public void setTrace(final boolean trace) {
		this.trace = trace;
	}

	/**
	 * Set showAllChanges.
	 *
	 * @param showAllChanges
	 *        If this value is true, add the "--first-parent" option to
	 *        "git log" when determining changesets.
     */
	@DataBoundSetter
	public void setShowAllChanges(final boolean showAllChanges) {
		this.showAllChanges = showAllChanges;
	}

	/**
	 * Set noCloneBundle.
	 *
	 * @param noCloneBundle
	 *        If this value is true, add the "--no-clone-bundle" option when
	 *        running the "repo init" and "repo sync" commands.
     */
	@DataBoundSetter
	public void setNoCloneBundle(final boolean noCloneBundle) {
		this.noCloneBundle = noCloneBundle;
	}

	/**
	 * Set the repo url.
	 *
	 * @param repoUrl
	 *        If not null then use this url as repo base,
	 *        instead of the default
     */
	@DataBoundSetter
	public void setRepoUrl(@CheckForNull final String repoUrl) {
		this.repoUrl = Util.fixEmptyAndTrim(repoUrl);
	}

	/**
	* Enables --force-sync option on repo sync command.
	 * @param forceSync
	 *        If this value is true, add the "--force-sync" option when
	*        executing "repo sync".
	*/
	@DataBoundSetter
	public void setForceSync(final boolean forceSync) {
		this.forceSync = forceSync;
	}

	/**
	 * Set noTags.
	 *
	 * @param noTags
	 *            If this value is true, add the "--no-tags" option when
	 *            executing "repo sync".
	 */
	@DataBoundSetter
	public final void setNoTags(final boolean noTags) {
		this.noTags = noTags;
	}

	/**
	 * Sets list of projects which changes will be ignored when
	 * calculating whether job needs to be rebuild. This field corresponds
	 * to serverpath i.e. "name" section of the manifest.
	 * @param ignoreProjects
	 *            String representing project names separated by " ".
	 */
	@DataBoundSetter
	public final void setIgnoreProjects(final String ignoreProjects) {
		if (ignoreProjects == null) {
			this.ignoreProjects = Collections.<String>emptySet();
			return;
		}
		this.ignoreProjects = new LinkedHashSet<String>(
				Arrays.asList(ignoreProjects.split("\\s+")));
	}

	/**
	 * Set additional environment variables to use. These variables will override
	 * any parameter from the project or variable set in environment already.
	 * @param extraEnvVars
	 * 			  Additional environment variables to set.
	 */
	@DataBoundSetter
	public void setExtraEnvVars(@CheckForNull final Map<String, String> extraEnvVars) {
		this.extraEnvVars = extraEnvVars != null ? new EnvVars(extraEnvVars) : null;
	}

	@Override
	public SCMRevisionState calcRevisionsFromBuild(
			@Nonnull final Run<?, ?> build, @Nullable final FilePath workspace,
			@Nullable final Launcher launcher, @Nonnull final TaskListener listener
			) throws IOException, InterruptedException {
		// We add our SCMRevisionState from within checkout, so this shouldn't
		// be called often. However it will be called if this is the first
		// build, if a build was aborted before it reported the repository
		// state, etc.
		return SCMRevisionState.NONE;
	}

	private boolean shouldIgnoreChanges(final RevisionState current, final RevisionState baseline) {
		List<ProjectState>  changedProjects = current.whatChanged(baseline);
		if ((changedProjects == null) || (ignoreProjects == null)) {
			return false;
		}
		if (ignoreProjects.isEmpty()) {
			return false;
		}


		// Check for every changed item if it is not contained in the
		// ignored setting .. project must be rebuilt
		for (ProjectState changed : changedProjects) {
			if (!ignoreProjects.contains(changed.getServerPath())) {
				return false;
			}
		}
		return true;
	}

	@Override
	public PollingResult compareRemoteRevisionWith(
			@Nonnull final Job<?, ?> job, @Nullable final Launcher launcher,
			@Nullable final FilePath workspace, @Nonnull final TaskListener listener,
			@Nonnull final SCMRevisionState baseline) throws IOException,
			InterruptedException {
		SCMRevisionState myBaseline = baseline;
		final EnvVars env = getEnvVars(null, job);
		final String expandedManifestBranch = env.expand(manifestBranch);
		final Run<?, ?> lastRun = job.getLastBuild();

		if (myBaseline == SCMRevisionState.NONE) {
			// Probably the first build, or possibly an aborted build.
			myBaseline = getLastState(lastRun, expandedManifestBranch);
			if (myBaseline == SCMRevisionState.NONE) {
				return PollingResult.BUILD_NOW;
			}
		}

		FilePath repoDir;
		if (destinationDir != null) {
			repoDir = workspace.child(env.expand(destinationDir));
		} else {
			repoDir = workspace;
		}

		if (!repoDir.isDirectory()) {
			repoDir.mkdirs();
		}

		if (!checkoutCode(launcher, repoDir, env, listener.getLogger())) {
			// Some error occurred, try a build now so it gets logged.
			return new PollingResult(myBaseline, myBaseline,
					Change.INCOMPARABLE);
		}

		final RevisionState currentState = new RevisionState(
				getStaticManifest(launcher, repoDir, listener.getLogger(), env),
				getManifestRevision(launcher, repoDir, listener.getLogger(), env),
				expandedManifestBranch, listener.getLogger());

		final Change change;
		if (currentState.equals(myBaseline)) {
			change = Change.NONE;
		} else {
			if (shouldIgnoreChanges(currentState,
					myBaseline instanceof RevisionState ? (RevisionState) myBaseline : null)) {
				change = Change.NONE;
			} else {
				change = Change.SIGNIFICANT;
			}
		}
		return new PollingResult(myBaseline, currentState, change);
	}

	@Override
	public void checkout(
			@Nonnull final Run<?, ?> build, @Nonnull final Launcher launcher,
			@Nonnull final FilePath workspace, @Nonnull final TaskListener listener,
			@CheckForNull final File changelogFile, @CheckForNull final SCMRevisionState baseline)
			throws IOException, InterruptedException {

		Job<?, ?> job = build.getParent();
		EnvVars env = build.getEnvironment(listener);
		env = getEnvVars(env, job);

		FilePath repoDir;
		if (destinationDir != null) {
			repoDir = workspace.child(env.expand(destinationDir));
		} else {
			repoDir = workspace;
		}

		if (!repoDir.isDirectory()) {
			repoDir.mkdirs();
		}

		if (!checkoutCode(launcher, repoDir, env, listener.getLogger())) {
			throw new IOException("Could not checkout");
		}
		final String manifest =
				getStaticManifest(launcher, repoDir, listener.getLogger(), env);
		final String manifestRevision =
				getManifestRevision(launcher, repoDir, listener.getLogger(), env);
		final String expandedBranch = env.expand(manifestBranch);
		final RevisionState currentState =
				new RevisionState(manifest, manifestRevision, expandedBranch,
						listener.getLogger());
		build.addAction(currentState);

		final Run previousBuild = build.getPreviousBuild();
		final SCMRevisionState previousState =
				getLastState(previousBuild, expandedBranch);

		if (changelogFile != null) {
			ChangeLog.saveChangeLog(
					currentState,
					previousState == SCMRevisionState.NONE ? null : (RevisionState) previousState,
					changelogFile,
					launcher,
					repoDir,
					showAllChanges);
		}
		build.addAction(new TagAction(build));
	}

	private int doSync(final Launcher launcher, @Nonnull final FilePath workspace,
			final OutputStream logger, final EnvVars env)
		throws IOException, InterruptedException {
		final List<String> commands = new ArrayList<String>(4);
		debug.log(Level.FINE, "Syncing out code in: " + workspace.getName());
		commands.clear();
		if (resetFirst) {
			commands.add(getDescriptor().getExecutable());
			commands.add("forall");
			commands.add("-c");
			commands.add("git reset --hard");
			int resetCode = launcher.launch().stdout(logger)
				.stderr(logger).pwd(workspace).cmds(commands).envs(env).join();

			if (resetCode != 0) {
				debug.log(Level.WARNING, "Failed to reset first.");
			}
			commands.clear();
		}
		if (cleanFirst) {
			commands.add(getDescriptor().getExecutable());
			commands.add("forall");
			commands.add("-c");
			commands.add("git clean -fdx");
			int cleanCode = launcher.launch().stdout(logger)
				.stderr(logger).pwd(workspace).cmds(commands).envs(env).join();

			if (cleanCode != 0) {
				debug.log(Level.WARNING, "Failed to clean first.");
			}
			commands.clear();
		}
		commands.add(getDescriptor().getExecutable());
		if (trace) {
		    commands.add("--trace");
		}
		commands.add("sync");
		commands.add("-d");
		if (isCurrentBranch()) {
			commands.add("-c");
		}
		if (isQuiet()) {
			commands.add("-q");
		}
		if (isForceSync()) {
			commands.add("--force-sync");
		}
		if (jobs > 0) {
			commands.add("--jobs=" + jobs);
		}
		if (isNoTags()) {
			commands.add("--no-tags");
		}
		if (isNoCloneBundle()) {
			commands.add("--no-clone-bundle");
		}

		return launcher.launch().stdout(logger).pwd(workspace)
                .cmds(commands).envs(env).join();
	}

	private boolean checkoutCode(final Launcher launcher,
			@Nonnull final FilePath workspace,
			final EnvVars env,
			final OutputStream logger)
			throws IOException, InterruptedException {
		final List<String> commands = new ArrayList<String>(4);

		debug.log(Level.INFO, "Checking out code in: {0}", workspace.getName());

		commands.add(getDescriptor().getExecutable());
		if (trace) {
		    commands.add("--trace");
		}
		commands.add("init");
		commands.add("-u");
		commands.add(env.expand(manifestRepositoryUrl));
		if (manifestBranch != null) {
			commands.add("-b");
			commands.add(env.expand(manifestBranch));
		}
		if (manifestFile != null) {
			commands.add("-m");
			commands.add(env.expand(manifestFile));
		}
		if (mirrorDir != null) {
			commands.add("--reference=" + env.expand(mirrorDir));
		}
		if (repoUrl != null) {
			commands.add("--repo-url=" + env.expand(repoUrl));
			commands.add("--no-repo-verify");
		}
		if (manifestGroup != null) {
			commands.add("-g");
			commands.add(env.expand(manifestGroup));
		}
		if (depth != 0) {
			commands.add("--depth=" + depth);
		}
		if (isNoCloneBundle()) {
			commands.add("--no-clone-bundle");
		}
		int returnCode =
				launcher.launch().stdout(logger).pwd(workspace)
						.cmds(commands).envs(env).join();
		if (returnCode != 0) {
			return false;
		}
		//{
			FilePath rdir = workspace.child(".repo");
			FilePath lmdir = rdir.child("local_manifests");
			// Delete the legacy local_manifest.xml in case it exists from a previous build
			rdir.child("local_manifest.xml").delete();
			if (lmdir.exists()) {
				lmdir.deleteContents();
			} else {
				lmdir.mkdirs();
			}
			if (localManifest != null) {
				FilePath lm = lmdir.child("local.xml");
				String expandedLocalManifest = env.expand(localManifest);
				if (expandedLocalManifest.startsWith("<?xml")) {
					lm.write(expandedLocalManifest, null);
				} else {
					URL url = new URL(expandedLocalManifest);
					lm.copyFrom(url);
				}
			}
		//}

		returnCode = doSync(launcher, workspace, logger, env);
		if (returnCode != 0) {
			debug.log(Level.WARNING, "Sync failed. Resetting repository");
			commands.clear();
			commands.add(getDescriptor().getExecutable());
			commands.add("forall");
			commands.add("-c");
			commands.add("git reset --hard");
			launcher.launch().stdout(logger).pwd(workspace).cmds(commands)
				.envs(env).join();
			returnCode = doSync(launcher, workspace, logger, env);
			if (returnCode != 0) {
				return false;
			}
		}
		return true;
	}

	private String getStaticManifest(final Launcher launcher,
			final FilePath workspace, final OutputStream logger,
			final EnvVars env)
			throws IOException, InterruptedException {
		final ByteArrayOutputStream output = new ByteArrayOutputStream();
		final List<String> commands = new ArrayList<String>(6);
		commands.add(getDescriptor().getExecutable());
		commands.add("manifest");
		commands.add("-o");
		commands.add("-");
		commands.add("-r");
		// TODO: should we pay attention to the output from this?
		launcher.launch().stderr(logger).stdout(output).pwd(workspace)
				.cmds(commands).envs(env).join();
		final String manifestText = new String(output.toByteArray(), Charset.defaultCharset());
		debug.log(Level.FINEST, manifestText);
		return manifestText;
	}

	private String getManifestRevision(final Launcher launcher,
			final FilePath workspace, final OutputStream logger,
			final EnvVars env)
			throws IOException, InterruptedException {
		final ByteArrayOutputStream output = new ByteArrayOutputStream();
		final List<String> commands = new ArrayList<String>(6);
		commands.add("git");
		commands.add("rev-parse");
		commands.add("HEAD");
		launcher.launch().stderr(logger).stdout(output).pwd(
				new FilePath(workspace, ".repo/manifests"))
				.cmds(commands).envs(env).join();
		final String manifestText = new String(output.toByteArray(),
				Charset.defaultCharset()).trim();
		debug.log(Level.FINEST, manifestText);
		return manifestText;
	}

	@Nonnull
	private SCMRevisionState getLastState(final Run<?, ?> lastBuild,
			final String expandedManifestBranch) {
		if (lastBuild == null) {
			return RevisionState.NONE;
		}
		final RevisionState lastState =
				lastBuild.getAction(RevisionState.class);
		if (lastState != null
				&& StringUtils.equals(lastState.getBranch(),
						expandedManifestBranch)) {
			return lastState;
		}
		return getLastState(lastBuild.getPreviousBuild(),
				expandedManifestBranch);
	}

	@Override
	public ChangeLogParser createChangeLogParser() {
		return new ChangeLog();
	}

	@Override
	public DescriptorImpl getDescriptor() {
		return (DescriptorImpl) super.getDescriptor();
	}

	@Nonnull
	@Override
	public String getKey() {
		return new StringBuilder("repo")
			.append(' ')
			.append(getManifestRepositoryUrl())
			.append(' ')
			.append(getManifestFile())
			.append(' ')
			.append(getManifestBranch())
			.toString();
	}

	/**
	 * A DescriptorImpl contains variables used server-wide. In our263 case, we
	 * only store the path to the repo executable, which defaults to just
	 * "repo". This class also handles some Jenkins housekeeping.
	 */
	@Extension
	public static class DescriptorImpl extends SCMDescriptor<RepoScm> {
		private String repoExecutable;

		/**
		 * Call the superclass constructor and load our configuration from the
		 * file system.
		 */
		public DescriptorImpl() {
			super(null);
			load();
		}

		@Override
		public String getDisplayName() {
			return "Gerrit Repo";
		}

		@Override
		public boolean configure(final StaplerRequest req,
				final JSONObject json)
				throws hudson.model.Descriptor.FormException {
			repoExecutable =
					Util.fixEmptyAndTrim(json.getString("executable"));
			save();
			return super.configure(req, json);
		}

		/**
		 * Check that the specified parameter exists on the file system and is a
		 * valid executable.
		 *
		 * @param value
		 *            A path to an executable on the file system.
		 * @return Error if the file doesn't exist, otherwise return OK.
		 */
		public FormValidation doExecutableCheck(
				@QueryParameter final String value) {
			return FormValidation.validateExecutable(value);
		}

		/**
		 * Returns the command to use when running repo. By default, we assume
		 * that repo is in the server's PATH and just return "repo".
		 */
		public String getExecutable() {
			if (repoExecutable == null) {
				return "repo";
			} else {
				return repoExecutable;
			}
		}

		@Override
		public boolean isApplicable(final Job project) {
			return true;
		}
	}
}<|MERGE_RESOLUTION|>--- conflicted
+++ resolved
@@ -105,11 +105,8 @@
 	@CheckForNull private boolean showAllChanges;
 	@CheckForNull private boolean noTags;
 	@CheckForNull private Set<String> ignoreProjects;
-<<<<<<< HEAD
 	@CheckForNull private EnvVars extraEnvVars;
-=======
 	@CheckForNull private boolean noCloneBundle;
->>>>>>> 6b89ae48
 
 	/**
 	 * Returns the manifest repository URL.
