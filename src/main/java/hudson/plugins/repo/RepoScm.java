--- conflicted
+++ resolved
@@ -766,13 +766,8 @@
 		}
 
 		final RevisionState currentState = new RevisionState(
-<<<<<<< HEAD
 				getStaticManifestBySshCommand(),
 				getManifestRevisionBySshCommand(),
-=======
-				getStaticManifest(launcher, repoDir, listener.getLogger(), env),
-				getManifestRevision(launcher, repoDir, listener.getLogger(), env),
->>>>>>> 9d40fd7f
 				expandedManifestBranch, listener.getLogger());
 
 		final Change change;
