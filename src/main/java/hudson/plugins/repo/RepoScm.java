--- conflicted
+++ resolved
@@ -1025,7 +1025,6 @@
 		return manifestText;
 	}
 
-<<<<<<< HEAD
 	private String getManifestRevisionBySshCommand()
 			throws IOException, InterruptedException {
 		String tmp = manifestRepositoryUrl.split("//")[1];
@@ -1052,11 +1051,8 @@
 		return stdout;
 	}
 
-	private RevisionState getLastState(final Run<?, ?> lastBuild,
-=======
 	@Nonnull
 	private SCMRevisionState getLastState(final Run<?, ?> lastBuild,
->>>>>>> a610ba8a
 			final String expandedManifestBranch) {
 		if (lastBuild == null) {
 			return RevisionState.NONE;
