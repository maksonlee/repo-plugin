--- conflicted
+++ resolved
@@ -821,32 +821,9 @@
 			}
 		}
 
-<<<<<<< HEAD
-		FilePath repoDir;
-		if (destinationDir != null) {
-			repoDir = workspace.child(env.expand(destinationDir));
-		} else {
-			repoDir = workspace;
-		}
-
-		if (!repoDir.isDirectory()) {
-			repoDir.mkdirs();
-		}
-
-		if (!checkoutCode(launcher, repoDir, env, listener.getLogger())) {
-			// Some error occurred, try a build now so it gets logged.
-			return new PollingResult(myBaseline, myBaseline,
-					Change.INCOMPARABLE);
-		}
-
-		final RevisionState currentState = new RevisionState(
-				getStaticManifest(launcher, repoDir, listener.getLogger(), env),
-				getManifestRevision(launcher, repoDir, listener.getLogger(), env),
-=======
 		final RevisionState currentState = new RevisionState(
 				getStaticManifestBySshCommand(),
 				getManifestRevisionBySshCommand(),
->>>>>>> ba6689c5
 				expandedManifestBranch, listener.getLogger());
 
 		final Change change;
@@ -1112,7 +1089,7 @@
 
 		ProcessBuilder pb = new ProcessBuilder(
 				"ssh", "-p", "29418", "jenkins@" + host, "manifest",
-				"static", "-p", project, "-b", branch , "-g", group);
+				"static", "-p", project, "-b", branch, "-g", group);
 		Process process = pb.start();
 		final String stdout = output(process.getInputStream());
 		final String stderr = output(process.getErrorStream());
@@ -1144,10 +1121,6 @@
 		return manifestText;
 	}
 
-<<<<<<< HEAD
-	@Nonnull
-	private SCMRevisionState getLastState(final Run<?, ?> lastBuild,
-=======
 	private String getManifestRevisionBySshCommand()
 			throws IOException, InterruptedException {
 		String tmp = manifestRepositoryUrl.split("//")[1];
@@ -1174,8 +1147,8 @@
 		return stdout;
 	}
 
-	private RevisionState getLastState(final Run<?, ?> lastBuild,
->>>>>>> ba6689c5
+	@Nonnull
+	private SCMRevisionState getLastState(final Run<?, ?> lastBuild,
 			final String expandedManifestBranch) {
 		if (lastBuild == null) {
 			return RevisionState.NONE;
