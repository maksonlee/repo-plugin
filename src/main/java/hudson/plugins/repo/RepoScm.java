/*
 * The MIT License
 *
 * Copyright (c) 2010, Brad Larson
 *
 * Permission is hereby granted, free of charge, to any person obtaining a copy
 * of this software and associated documentation files (the "Software"), to deal
 * in the Software without restriction, including without limitation the rights
 * to use, copy, modify, merge, publish, distribute, sublicense, and/or sell
 * copies of the Software, and to permit persons to whom the Software is
 * furnished to do so, subject to the following conditions:
 *
 * The above copyright notice and this permission notice shall be included in
 * all copies or substantial portions of the Software.
 *
 * THE SOFTWARE IS PROVIDED "AS IS", WITHOUT WARRANTY OF ANY KIND, EXPRESS OR
 * IMPLIED, INCLUDING BUT NOT LIMITED TO THE WARRANTIES OF MERCHANTABILITY,
 * FITNESS FOR A PARTICULAR PURPOSE AND NONINFRINGEMENT. IN NO EVENT SHALL THE
 * AUTHORS OR COPYRIGHT HOLDERS BE LIABLE FOR ANY CLAIM, DAMAGES OR OTHER
 * LIABILITY, WHETHER IN AN ACTION OF CONTRACT, TORT OR OTHERWISE, ARISING FROM,
 * OUT OF OR IN CONNECTION WITH THE SOFTWARE OR THE USE OR OTHER DEALINGS IN
 * THE SOFTWARE.
 */
package hudson.plugins.repo;

import java.io.BufferedReader;
import java.io.ByteArrayOutputStream;
import java.io.File;
import java.io.IOException;
import java.io.InputStream;
import java.io.InputStreamReader;
import java.io.OutputStream;
import java.io.Serializable;
import java.net.URL;
import java.nio.charset.Charset;
import java.util.ArrayList;
import java.util.Arrays;
import java.util.Collections;
import java.util.HashMap;
import java.util.LinkedHashSet;
import java.util.List;
import java.util.Map;
import java.util.Set;
import java.util.logging.Level;
import java.util.logging.Logger;

import hudson.EnvVars;
import hudson.Extension;
import hudson.FilePath;
import hudson.Launcher;
import hudson.Util;
import hudson.model.Job;
import hudson.model.ParameterDefinition;
import hudson.model.ParametersDefinitionProperty;
import hudson.model.Run;
import hudson.model.StringParameterDefinition;
import hudson.model.TaskListener;
import hudson.scm.ChangeLogParser;
import hudson.scm.PollingResult;
import hudson.scm.SCM;
import hudson.scm.SCMDescriptor;
import hudson.scm.SCMRevisionState;
import net.sf.json.JSONArray;
import net.sf.json.JSONObject;

import org.apache.commons.lang.StringUtils;
import org.kohsuke.stapler.DataBoundConstructor;
import org.kohsuke.stapler.DataBoundSetter;
import org.kohsuke.stapler.QueryParameter;
import org.kohsuke.stapler.StaplerRequest;
import org.kohsuke.stapler.export.Exported;
import org.kohsuke.stapler.export.ExportedBean;

import hudson.scm.PollingResult.Change;
import hudson.util.FormValidation;

import javax.annotation.CheckForNull;
import javax.annotation.Nonnull;
import javax.annotation.Nullable;

/**
 * The main entrypoint of the plugin. This class contains code to store user
 * configuration and to check out the code using a repo binary.
 */

@ExportedBean
public class RepoScm extends SCM implements Serializable {

	private static Logger debug = Logger
			.getLogger("hudson.plugins.repo.RepoScm");

	private final String manifestRepositoryUrl;

	// Advanced Fields:
	@CheckForNull private String manifestFile;
	@CheckForNull private String manifestGroup;
	@CheckForNull private String manifestPlatform;
	@CheckForNull private String repoUrl;
	@CheckForNull private String repoBranch;
	@CheckForNull private String mirrorDir;
	@CheckForNull private String manifestBranch;
	@CheckForNull private int jobs;
	@CheckForNull private int depth;
	@CheckForNull private String localManifest;
	@CheckForNull private String destinationDir;
	@CheckForNull private boolean currentBranch;
	@CheckForNull private boolean resetFirst;
	@CheckForNull private boolean cleanFirst;
	@CheckForNull private boolean quiet;
	@CheckForNull private boolean forceSync;
	@CheckForNull private boolean trace;
	@CheckForNull private boolean showAllChanges;
	@CheckForNull private boolean noTags;
	@CheckForNull private boolean manifestSubmodules;
	@CheckForNull private boolean fetchSubmodules;
	@CheckForNull private Set<String> ignoreProjects;
	@CheckForNull private EnvVars extraEnvVars;
	@CheckForNull private boolean noCloneBundle;

	/**
	 * Returns the manifest repository URL.
	 */
	@Exported
	public String getManifestRepositoryUrl() {
		return manifestRepositoryUrl;
	}

	/**
	 * Returns the manifest branch name. By default, this is null and repo
	 * defaults to "master".
	 */
	@Exported
	public String getManifestBranch() {
		return manifestBranch;
	}

	/**
	 * Merge the provided environment with the <em>default</em> values of
	 * the project parameters. The values from the provided environment
	 * take precedence.
	 * @param environment   an existing environment, which contains already
	 *                      properties from the current build
	 * @param project       the project that is being built
	 */
	private EnvVars getEnvVars(final EnvVars environment,
			final Job<?, ?> project) {
		// create an empty vars map
		final EnvVars finalEnv = new EnvVars();
		final ParametersDefinitionProperty params = project.getProperty(
				ParametersDefinitionProperty.class);
		if (params != null) {
			for (ParameterDefinition param
					: params.getParameterDefinitions()) {
				if (param instanceof StringParameterDefinition) {
					final StringParameterDefinition stpd =
						(StringParameterDefinition) param;
					final String dflt = stpd.getDefaultValue();
					if (dflt != null) {
						finalEnv.put(param.getName(), dflt);
					}
				}
			}
		}
		// now merge the settings from the last build environment
		if (environment != null) {
			finalEnv.overrideAll(environment);
		}

		// merge extra env vars, if specified
		if (extraEnvVars != null) {
			finalEnv.overrideAll(extraEnvVars);
		}

		EnvVars.resolve(finalEnv);
		return finalEnv;
	}

	/**
	 * Returns the initial manifest file name. By default, this is null and repo
	 * defaults to "default.xml"
	 */
	@Exported
	public String getManifestFile() {
		return manifestFile;
	}

	/**
	 * Returns the group of projects to fetch. By default, this is null and
	 * repo will fetch the default group.
	 */
	@Exported
	public String getManifestGroup() {
		return manifestGroup;
	}

	/**
	 * Returns the platform of projects to fetch. By default, this is null and
	 * repo will automatically fetch the appropriate platform.
	 */
	@CheckForNull
	public String getManifestPlatform() {
		return manifestPlatform;
	}

	/**
	 * Returns the repo url. by default, this is null and
	 * repo is fetched from aosp
	 */
	@Exported
	public String getRepoUrl() {
		return repoUrl;
	}

	/**
	 * Returns the repo branch. by default, this is null and
	 * repo is used from the default branch
	 */
	@Exported
	public String getRepoBranch() {
		return repoBranch;
	}

	/**
	 * Returns the name of the mirror directory. By default, this is null and
	 * repo does not use a mirror.
	 */
	@Exported
	public String getMirrorDir() {
		return mirrorDir;
	}

	/**
	 * Returns the number of jobs used for sync. By default, this is null and
	 * repo does not use concurrent jobs.
	 */
	@Exported
	public int getJobs() {
		return jobs;
	}

	/**
	 * Returns the depth used for sync.  By default, this is null and repo
	 * will sync the entire history.
	 */
	@Exported
	public int getDepth() {
		return depth;
	}
	/**
	 * Returns the contents of the local_manifests/local.xml. By default, this is null
	 * and a local_manifests/local.xml is neither created nor modified.
	 */
	@Exported
	public String getLocalManifest() {
		return localManifest;
	}

	/**
	 * Returns the destination directory. By default, this is null and the
	 * source is synced to the root of the workspace.
	 */
	@Exported
	public String getDestinationDir() {
		return destinationDir;
	}

	/**
	 * returns list of ignore projects.
	 */
	@Exported
	public String getIgnoreProjects() {
		return StringUtils.join(ignoreProjects, '\n');
	}

	/**
	 * Returns the value of currentBranch.
	 */
	@Exported
	public boolean isCurrentBranch() {
		return currentBranch;
	}
	/**
	 * Returns the value of resetFirst.
	 */
	@Exported
	public boolean isResetFirst() {
		return resetFirst;
	}

	/**
	 * Returns the value of cleanFirst.
	 */
	@Exported
	public boolean isCleanFirst() {
		return cleanFirst;
	}

	/**
	 * Returns the value of showAllChanges.
	 */
	@Exported
	public boolean isShowAllChanges() {
		return showAllChanges;
	}

	/**
	 * Returns the value of quiet.
	 */
	@Exported
	public boolean isQuiet() {
		return quiet;
	}
	/**
	 * Returns the value of forceSync.
	 */
	@Exported
	public boolean isForceSync() {
		return forceSync;
	}

	/**
	 * Returns the value of trace.
	 */
	@Exported
	public boolean isTrace() {
		return trace;
	}

	/**
	 * Returns the value of noTags.
	 */
	@Exported
	public boolean isNoTags() {
		return noTags;
	}
	/**
	 * Returns the value of noCloneBundle.
	 */
	@Exported
	public boolean isNoCloneBundle() {
		return noCloneBundle;
	}

	/**
	 * Returns the value of manifestSubmodules.
	 */
	@Exported
	public boolean isManifestSubmodules() {
		return manifestSubmodules;
	}

	/**
	 * Returns the value of fetchSubmodules.
	 */
	public boolean isFetchSubmodules() {
		return fetchSubmodules;
	}

	/**
	 * Returns the value of extraEnvVars.
	 */
	@Exported
	public Map<String, String> getExtraEnvVars() {
		return extraEnvVars;
	}

	/**
	 * The constructor takes in user parameters and sets them. Each job using
	 * the RepoSCM will call this constructor.
	 *
	 * @param manifestRepositoryUrl The URL for the manifest repository.
	 * @param manifestBranch        The branch of the manifest repository. Typically this is null
	 *                              or the empty string, which will cause repo to default to
	 *                              "master".
	 * @param manifestFile          The file to use as the repository manifest. Typically this is
	 *                              null which will cause repo to use the default of "default.xml"
	 * @param manifestGroup         The group name for the projects that need to be fetched.
	 *                              Typically, this is null and all projects tagged 'default' will
	 *                              be fetched.
	 * @param mirrorDir             The path of the mirror directory to reference when
	 *                              initializing repo.
	 * @param jobs                  The number of concurrent jobs to use for the sync command. If
	 *                              this is 0 or negative the jobs parameter is not specified.
	 * @param depth                 This is the depth to use when syncing.  By default this is 0
	 *                              and the full history is synced.
	 * @param localManifest         May be null, a string containing XML, or an URL.
	 *                              If XML, this string is written to
	 *                              .repo/local_manifests/local.xml
	 *                              If an URL, the URL is fetched and the content is written
	 *                              to .repo/local_manifests/local.xml
	 * @param destinationDir        If not null then the source is synced to the destinationDir
	 *                              subdirectory of the workspace.
	 * @param repoUrl               If not null then use this url as repo base,
	 *                              instead of the default.
	 * @param currentBranch         If this value is true, add the "-c" option when executing
	 *                              "repo sync".
	 * @param resetFirst            If this value is true, do "repo forall -c 'git reset --hard'"
	 *                              before syncing.
	 * @param quiet                 If this value is true, add the "-q" option when executing
	 *                              "repo sync".
	 * @param trace                 If this value is true, add the "--trace" option when
	 *                              executing "repo init" and "repo sync".
	 * @param showAllChanges        If this value is true, add the "--first-parent" option to
	 *                              "git log" when determining changesets.
	 *
	 */
	@Deprecated
	public RepoScm(final String manifestRepositoryUrl,
				   final String manifestBranch, final String manifestFile,
				   final String manifestGroup, final String mirrorDir, final int jobs,
				   final int depth,
				   final String localManifest, final String destinationDir,
				   final String repoUrl,
				   final boolean currentBranch,
				   final boolean resetFirst,
				   final boolean quiet,
				   final boolean trace,
				   final boolean showAllChanges) {
		this(manifestRepositoryUrl);
		setManifestBranch(manifestBranch);
		setManifestGroup(manifestGroup);
		setManifestFile(manifestFile);
		setMirrorDir(mirrorDir);
		setJobs(jobs);
		setDepth(depth);
		setLocalManifest(localManifest);
		setDestinationDir(destinationDir);
		setCurrentBranch(currentBranch);
		setResetFirst(resetFirst);
		setCleanFirst(false);
		setQuiet(quiet);
		setTrace(trace);
		setShowAllChanges(showAllChanges);
		setRepoUrl(repoUrl);
		ignoreProjects = Collections.<String>emptySet();
	}

	/**
	 * The constructor takes in user parameters and sets them. Each job using
	 * the RepoSCM will call this constructor.
	 *
	 * @param manifestRepositoryUrl The URL for the manifest repository.
	 */
	@DataBoundConstructor
	public RepoScm(final String manifestRepositoryUrl) {
		this.manifestRepositoryUrl = manifestRepositoryUrl;
		manifestFile = null;
		manifestGroup = null;
		repoUrl = null;
		repoBranch = null;
		mirrorDir = null;
		manifestBranch = null;
		jobs = 0;
		depth = 0;
		localManifest = null;
		destinationDir = null;
		currentBranch = false;
		resetFirst = false;
		cleanFirst = false;
		quiet = false;
		forceSync = false;
		trace = false;
		showAllChanges = false;
		noTags = false;
		manifestSubmodules = false;
		fetchSubmodules = false;
		ignoreProjects = Collections.<String>emptySet();
		noCloneBundle = false;
	}

	/**
	 * Set the manifest branch name.
	 *
	 * @param manifestBranch
	 *        The branch of the manifest repository. Typically this is null
	 *        or the empty string, which will cause repo to default to
	 *        "master".
     */
	@DataBoundSetter
	public void setManifestBranch(@CheckForNull final String manifestBranch) {
		this.manifestBranch = Util.fixEmptyAndTrim(manifestBranch);
	}

	/**
	 * Set the initial manifest file name.
	 *
	 * @param manifestFile
	 *        The file to use as the repository manifest. Typically this is
	 *        null which will cause repo to use the default of "default.xml"
     */
	@DataBoundSetter
	public void setManifestFile(@CheckForNull final String manifestFile) {
		this.manifestFile = Util.fixEmptyAndTrim(manifestFile);
	}

	/**
	 * Set the group of projects to fetch.
	 *
	 * @param manifestGroup
	 *        The group name for the projects that need to be fetched.
	 *        Typically, this is null and all projects tagged 'default' will
	 *        be fetched.
     */
	@DataBoundSetter
	public void setManifestGroup(@CheckForNull final String manifestGroup) {
		this.manifestGroup = Util.fixEmptyAndTrim(manifestGroup);
	}

	/**
	 * Set the platform of projects to fetch.
	 *
	 * @param manifestPlatform
	 *        The platform for the projects that need to be fetched.
	 *        Typically, this is null and only projects for the current platform
	 *        will be fetched.
	 */
	@DataBoundSetter
	public void setManifestPlatform(@CheckForNull final String manifestPlatform) {
		this.manifestPlatform = Util.fixEmptyAndTrim(manifestPlatform);
	}

	/**
	 * Set the name of the mirror directory.
	 *
	 * @param mirrorDir
	 *        The path of the mirror directory to reference when
	 *        initializing repo.
     */
	@DataBoundSetter
	public void setMirrorDir(@CheckForNull final String mirrorDir) {
		this.mirrorDir = Util.fixEmptyAndTrim(mirrorDir);
	}

	/**
	 * Set the number of jobs used for sync.
	 *
	 * @param jobs
	 *        The number of concurrent jobs to use for the sync command. If
	 *        this is 0 or negative the jobs parameter is not specified.
     */
	@DataBoundSetter
	public void setJobs(final int jobs) {
		this.jobs = jobs;
	}

	/**
	 * Set the depth used for sync.
	 *
	 * @param depth
	 *        This is the depth to use when syncing.  By default this is 0
	 *        and the full history is synced.
     */
	@DataBoundSetter
	public void setDepth(final int depth) {
		this.depth = depth;
	}

	/**
	 * Set the content of the local manifest.
	 *
	 * @param localManifest
	 *        May be null, a string containing XML, or an URL.
	 *        If XML, this string is written to .repo/local_manifests/local.xml
	 *        If an URL, the URL is fetched and the content is written
	 *        to .repo/local_manifests/local.xml
     */
	@DataBoundSetter
	public void setLocalManifest(@CheckForNull final String localManifest) {
		this.localManifest = Util.fixEmptyAndTrim(localManifest);
	}

	/**
	 * Set the destination directory.
	 *
	 * @param destinationDir
	 *        If not null then the source is synced to the destinationDir
	 *        subdirectory of the workspace.
     */
	@DataBoundSetter
	public void setDestinationDir(@CheckForNull final String destinationDir) {
		this.destinationDir = Util.fixEmptyAndTrim(destinationDir);
	}

	/**
	 * Set currentBranch.
	 *
	 * @param currentBranch
	 * 		  If this value is true, add the "-c" option when executing
	 *        "repo sync".
     */
	@DataBoundSetter
	public void setCurrentBranch(final boolean currentBranch) {
		this.currentBranch = currentBranch;
	}

	/**
	 * Set resetFirst.
	 *
	 * @param resetFirst
	 *        If this value is true, do "repo forall -c 'git reset --hard'"
	 *        before syncing.
     */
	@DataBoundSetter
	public void setResetFirst(final boolean resetFirst) {
		this.resetFirst = resetFirst;
	}

	/**
	 * Set cleanFirst.
	 *
	 * @param cleanFirst
	 *        If this value is true, do "repo forall -c 'git clean -fdx'"
	 *        before syncing.
     */
	@DataBoundSetter
	public void setCleanFirst(final boolean cleanFirst) {
		this.cleanFirst = cleanFirst;
	}

	/**
	 * Set quiet.
	 *
	 * @param quiet
	 * *      If this value is true, add the "-q" option when executing
	 *        "repo sync".
     */
	@DataBoundSetter
	public void setQuiet(final boolean quiet) {
		this.quiet = quiet;
	}

	/**
	 * Set trace.
	 *
	 * @param trace
	 *        If this value is true, add the "--trace" option when
	 *        executing "repo init" and "repo sync".
     */

	@DataBoundSetter
	public void setTrace(final boolean trace) {
		this.trace = trace;
	}

	/**
	 * Set showAllChanges.
	 *
	 * @param showAllChanges
	 *        If this value is true, add the "--first-parent" option to
	 *        "git log" when determining changesets.
     */
	@DataBoundSetter
	public void setShowAllChanges(final boolean showAllChanges) {
		this.showAllChanges = showAllChanges;
	}

	/**
	 * Set noCloneBundle.
	 *
	 * @param noCloneBundle
	 *        If this value is true, add the "--no-clone-bundle" option when
	 *        running the "repo init" and "repo sync" commands.
     */
	@DataBoundSetter
	public void setNoCloneBundle(final boolean noCloneBundle) {
		this.noCloneBundle = noCloneBundle;
	}

	/**
	 * Set the repo url.
	 *
	 * @param repoUrl
	 *        If not null then use this url as repo base,
	 *        instead of the default
     */
	@DataBoundSetter
	public void setRepoUrl(@CheckForNull final String repoUrl) {
		this.repoUrl = Util.fixEmptyAndTrim(repoUrl);
	}

	/**
	 * Set the repo branch.
	 *
	 * @param repoBranch
	 *        If not null then use this as branch for repo itself
	 *        instead of the default.
	 */
	@DataBoundSetter
	public void setRepoBranch(@CheckForNull final String repoBranch) {
		this.repoBranch = Util.fixEmptyAndTrim(repoBranch);
	}

	/**
	* Enables --force-sync option on repo sync command.
	 * @param forceSync
	 *        If this value is true, add the "--force-sync" option when
	*        executing "repo sync".
	*/
	@DataBoundSetter
	public void setForceSync(final boolean forceSync) {
		this.forceSync = forceSync;
	}

	/**
	 * Set noTags.
	 *
	 * @param noTags
	 *            If this value is true, add the "--no-tags" option when
	 *            executing "repo sync".
	 */
	@DataBoundSetter
	public final void setNoTags(final boolean noTags) {
		this.noTags = noTags;
	}

	/**
	 * Set manifestSubmodules.
	 *
	 * @param manifestSubmodules
	 *            If this value is true, add the "--submodules" option when
	 *            executing "repo init".
	 */
	@DataBoundSetter
	public void setManifestSubmodules(final boolean manifestSubmodules) {
		this.manifestSubmodules = manifestSubmodules;
	}

	/**
	 * Set fetchSubmodules.
	 *
	 * @param fetchSubmodules
	 *            If this value is true, add the "--fetch-submodules" option when
	 *            executing "repo sync".
	 */
	@DataBoundSetter
	public void setFetchSubmodules(final boolean fetchSubmodules) {
		this.fetchSubmodules = fetchSubmodules;
	}

	/**
	 * Sets list of projects which changes will be ignored when
	 * calculating whether job needs to be rebuild. This field corresponds
	 * to serverpath i.e. "name" section of the manifest.
	 * @param ignoreProjects
	 *            String representing project names separated by " ".
	 */
	@DataBoundSetter
	public final void setIgnoreProjects(final String ignoreProjects) {
		if (ignoreProjects == null) {
			this.ignoreProjects = Collections.<String>emptySet();
			return;
		}
		this.ignoreProjects = new LinkedHashSet<String>(
				Arrays.asList(ignoreProjects.split("\\s+")));
	}

	/**
	 * Set additional environment variables to use. These variables will override
	 * any parameter from the project or variable set in environment already.
	 * @param extraEnvVars
	 * 			  Additional environment variables to set.
	 */
	@DataBoundSetter
	public void setExtraEnvVars(@CheckForNull final Map<String, String> extraEnvVars) {
		this.extraEnvVars = extraEnvVars != null ? new EnvVars(extraEnvVars) : null;
	}

	@Override
	public boolean requiresWorkspaceForPolling() {
		return false;
	}

	@Override
	public SCMRevisionState calcRevisionsFromBuild(
			@Nonnull final Run<?, ?> build, @Nullable final FilePath workspace,
			@Nullable final Launcher launcher, @Nonnull final TaskListener listener
			) throws IOException, InterruptedException {
		// We add our SCMRevisionState from within checkout, so this shouldn't
		// be called often. However it will be called if this is the first
		// build, if a build was aborted before it reported the repository
		// state, etc.
		return SCMRevisionState.NONE;
	}

	private boolean shouldIgnoreChanges(final RevisionState current, final RevisionState baseline) {
		List<ProjectState> changedProjects = current.whatChanged(baseline);
		if ((changedProjects == null) || (ignoreProjects == null)) {
			return false;
		}
		if (ignoreProjects.isEmpty()) {
			return false;
		}


		// Check for every changed item if it is not contained in the
		// ignored setting .. project must be rebuilt
		for (ProjectState changed : changedProjects) {
			if (!ignoreProjects.contains(changed.getServerPath())) {
				return false;
			}
		}
		return true;
	}

	@Override
	public PollingResult compareRemoteRevisionWith(
			@Nonnull final Job<?, ?> job, @Nullable final Launcher launcher,
			@Nullable final FilePath workspace, @Nonnull final TaskListener listener,
			@Nonnull final SCMRevisionState baseline) throws IOException,
			InterruptedException {
		if ((manifestRepositoryUrl == null) || manifestRepositoryUrl.isEmpty()) {
			return PollingResult.NO_CHANGES;
		}

		SCMRevisionState myBaseline = baseline;
		final EnvVars env = getEnvVars(null, job);
		final String expandedManifestBranch = env.expand(manifestBranch);
		final Run<?, ?> lastRun = job.getLastBuild();

		if (myBaseline == SCMRevisionState.NONE) {
			// Probably the first build, or possibly an aborted build.
			myBaseline = getLastState(lastRun, expandedManifestBranch);
			if (myBaseline == SCMRevisionState.NONE) {
				return PollingResult.BUILD_NOW;
			}
		}

		final RevisionState currentState = new RevisionState(
				getStaticManifestBySshCommand(),
				getManifestRevisionBySshCommand(),
				expandedManifestBranch, listener.getLogger());

		final Change change;
		if (currentState.equals(myBaseline)) {
			change = Change.NONE;
		} else {
			if (shouldIgnoreChanges(currentState,
					myBaseline instanceof RevisionState ? (RevisionState) myBaseline : null)) {
				change = Change.NONE;
			} else {
				change = Change.SIGNIFICANT;
			}
		}
		return new PollingResult(myBaseline, currentState, change);
	}

	@Override
	public void checkout(
			@Nonnull final Run<?, ?> build, @Nonnull final Launcher launcher,
			@Nonnull final FilePath workspace, @Nonnull final TaskListener listener,
			@CheckForNull final File changelogFile, @CheckForNull final SCMRevisionState baseline)
			throws IOException, InterruptedException {

		Job<?, ?> job = build.getParent();
		EnvVars env = build.getEnvironment(listener);
		env = getEnvVars(env, job);

		FilePath repoDir;
		if (destinationDir != null) {
			repoDir = workspace.child(env.expand(destinationDir));
		} else {
			repoDir = workspace;
		}

		if (!repoDir.isDirectory()) {
			repoDir.mkdirs();
		}

<<<<<<< HEAD
=======
		Job<?, ?> job = build.getParent();
		EnvVars env = build.getEnvironment(listener);
		env = getEnvVars(env, job);

		if ((manifestRepositoryUrl == null) || manifestRepositoryUrl.isEmpty()) {
			return;
		}

>>>>>>> 5c76248a
		if (!checkoutCode(launcher, repoDir, env, listener.getLogger())) {
			throw new IOException("Could not checkout");
		}
		final String manifest =
				getStaticManifest(launcher, repoDir, listener.getLogger(), env);
		final String manifestRevision =
				getManifestRevision(launcher, repoDir, listener.getLogger(), env);
		final String expandedBranch = env.expand(manifestBranch);
		final RevisionState currentState =
				new RevisionState(manifest, manifestRevision, expandedBranch,
						listener.getLogger());
		build.addAction(currentState);

		final Run previousBuild = build.getPreviousBuild();
		final SCMRevisionState previousState =
				getLastState(previousBuild, expandedBranch);

		if (changelogFile != null) {
			ChangeLog.saveChangeLog(
					currentState,
					previousState == SCMRevisionState.NONE ? null : (RevisionState) previousState,
					changelogFile,
					launcher,
					repoDir,
					showAllChanges);
		}
		build.addAction(new ManifestAction(build));
	}

	private int doSync(final Launcher launcher, @Nonnull final FilePath workspace,
			final OutputStream logger, final EnvVars env)
		throws IOException, InterruptedException {
		final List<String> commands = new ArrayList<String>(4);
		debug.log(Level.FINE, "Syncing out code in: " + workspace.getName());
		commands.clear();
		if (resetFirst) {
			commands.add(getDescriptor().getExecutable());
			commands.add("forall");
			commands.add("-c");
			commands.add("git reset --hard");
			int resetCode = launcher.launch().stdout(logger)
				.stderr(logger).pwd(workspace).cmds(commands).envs(env).join();

			if (resetCode != 0) {
				debug.log(Level.WARNING, "Failed to reset first.");
			}
			commands.clear();
		}
		if (cleanFirst) {
			commands.add(getDescriptor().getExecutable());
			commands.add("forall");
			commands.add("-c");
			commands.add("git clean -fdx");
			int cleanCode = launcher.launch().stdout(logger)
				.stderr(logger).pwd(workspace).cmds(commands).envs(env).join();

			if (cleanCode != 0) {
				debug.log(Level.WARNING, "Failed to clean first.");
			}
			commands.clear();
		}
		commands.add(getDescriptor().getExecutable());
		if (trace) {
		    commands.add("--trace");
		}
		commands.add("sync");
		commands.add("-d");
		if (isCurrentBranch()) {
			commands.add("-c");
		}
		if (isQuiet()) {
			commands.add("-q");
		}
		if (isForceSync()) {
			commands.add("--force-sync");
		}
		if (jobs > 0) {
			commands.add("--jobs=" + jobs);
		}
		if (isNoTags()) {
			commands.add("--no-tags");
		}
		if (isNoCloneBundle()) {
			commands.add("--no-clone-bundle");
		}
		if (fetchSubmodules) {
			commands.add("--fetch-submodules");
		}
		return launcher.launch().stdout(logger).pwd(workspace)
                .cmds(commands).envs(env).join();
	}

	private boolean checkoutCode(final Launcher launcher,
			@Nonnull final FilePath workspace,
			final EnvVars env,
			final OutputStream logger)
			throws IOException, InterruptedException {
		final List<String> commands = new ArrayList<String>(4);

		debug.log(Level.INFO, "Checking out code in: {0}", workspace.getName());

		commands.add(getDescriptor().getExecutable());
		if (trace) {
		    commands.add("--trace");
		}
		commands.add("init");
		commands.add("-u");
		commands.add(env.expand(manifestRepositoryUrl));
		if (manifestBranch != null) {
			commands.add("-b");
			commands.add(env.expand(manifestBranch));
		}
		if (manifestFile != null) {
			commands.add("-m");
			commands.add(env.expand(manifestFile));
		}
		if (mirrorDir != null) {
			commands.add("--reference=" + env.expand(mirrorDir));
		}
		if (repoUrl != null) {
			commands.add("--repo-url=" + env.expand(repoUrl));
			commands.add("--no-repo-verify");
		}
		if (repoBranch != null) {
			commands.add("--repo-branch=" + env.expand(repoBranch));
		}
		if (manifestGroup != null) {
			commands.add("-g");
			commands.add(env.expand(manifestGroup));
		}
		if (manifestPlatform != null) {
			commands.add("-p");
			commands.add(env.expand(manifestPlatform));
		}
		if (depth != 0) {
			commands.add("--depth=" + depth);
		}
		if (isNoCloneBundle()) {
			commands.add("--no-clone-bundle");
		}
		if (currentBranch) {
			commands.add("--current-branch");
		}
		if (noTags) {
			commands.add("--no-tags");
		}
		if (manifestSubmodules) {
			commands.add("--submodules");
		}
		int returnCode =
				launcher.launch().stdout(logger).pwd(workspace)
						.cmds(commands).envs(env).join();
		if (returnCode != 0) {
			return false;
		}
		//{
			FilePath rdir = workspace.child(".repo");
			FilePath lmdir = rdir.child("local_manifests");
			// Delete the legacy local_manifest.xml in case it exists from a previous build
			rdir.child("local_manifest.xml").delete();
			if (lmdir.exists()) {
				lmdir.deleteContents();
			} else {
				lmdir.mkdirs();
			}
			if (localManifest != null) {
				FilePath lm = lmdir.child("local.xml");
				String expandedLocalManifest = env.expand(localManifest);
				if (expandedLocalManifest.startsWith("<?xml")) {
					lm.write(expandedLocalManifest, null);
				} else {
					URL url = new URL(expandedLocalManifest);
					lm.copyFrom(url);
				}
			}
		//}

		returnCode = doSync(launcher, workspace, logger, env);
		if (returnCode != 0) {
			debug.log(Level.WARNING, "Sync failed. Resetting repository");
			commands.clear();
			commands.add(getDescriptor().getExecutable());
			commands.add("forall");
			commands.add("-c");
			commands.add("git reset --hard");
			launcher.launch().stdout(logger).pwd(workspace).cmds(commands)
				.envs(env).join();
			returnCode = doSync(launcher, workspace, logger, env);
			if (returnCode != 0) {
				return false;
			}
		}
		return true;
	}

	private String getStaticManifest(final Launcher launcher,
			final FilePath workspace, final OutputStream logger,
			final EnvVars env)
			throws IOException, InterruptedException {
		final ByteArrayOutputStream output = new ByteArrayOutputStream();
		final List<String> commands = new ArrayList<String>(6);
		commands.add(getDescriptor().getExecutable());
		commands.add("manifest");
		commands.add("-o");
		commands.add("-");
		commands.add("-r");
		// TODO: should we pay attention to the output from this?
		launcher.launch().stderr(logger).stdout(output).pwd(workspace)
				.cmds(commands).envs(env).join();
		final String manifestText = new String(output.toByteArray(), Charset.defaultCharset());
		debug.log(Level.FINEST, manifestText);
		return manifestText;
	}

	private String getStaticManifestBySshCommand()
			throws IOException, InterruptedException {
		String tmp = manifestRepositoryUrl.split("//")[1];
		String host = tmp.split("/")[0];
		if (getDescriptor().getSlaves().get(host) != null) {
			host = getDescriptor().getSlaves().get(host);
		}
		String project = tmp.substring(tmp.indexOf("/") + 1);
		String branch = manifestBranch == null ? "master" : manifestBranch;
		String group = manifestGroup == null ? "default" : manifestGroup;

		ProcessBuilder pb = new ProcessBuilder(
				"ssh", "-p", "29418", "jenkins@" + host, "manifest",
				"static", "-p", project, "-b", branch, "-g", group);
		Process process = pb.start();
		final String stdout = output(process.getInputStream());
		final String stderr = output(process.getErrorStream());

		int errCode = process.waitFor();
		if (errCode != 0) {
			throw new IOException(stderr);
		}

		debug.log(Level.FINEST, stdout);
		return stdout;
	}

	private String getManifestRevision(final Launcher launcher,
			final FilePath workspace, final OutputStream logger,
			final EnvVars env)
			throws IOException, InterruptedException {
		final ByteArrayOutputStream output = new ByteArrayOutputStream();
		final List<String> commands = new ArrayList<String>(6);
		commands.add("git");
		commands.add("rev-parse");
		commands.add("HEAD");
		launcher.launch().stderr(logger).stdout(output).pwd(
				new FilePath(workspace, ".repo/manifests"))
				.cmds(commands).envs(env).join();
		final String manifestText = new String(output.toByteArray(),
				Charset.defaultCharset()).trim();
		debug.log(Level.FINEST, manifestText);
		return manifestText;
	}

	private String getManifestRevisionBySshCommand()
			throws IOException, InterruptedException {
		String tmp = manifestRepositoryUrl.split("//")[1];
		String host = tmp.split("/")[0];
		if (getDescriptor().getSlaves().get(host) != null) {
			host = getDescriptor().getSlaves().get(host);
		}
		String project = tmp.substring(tmp.indexOf("/") + 1);
		String branch = manifestBranch == null ? "master" : manifestBranch;

		ProcessBuilder pb = new ProcessBuilder(
				"ssh", "-p", "29418", "jenkins@" + host, "manifest",
				"reference", "-p", project, "-b", branch);
		Process process = pb.start();
		final String stdout = output(process.getInputStream());
		final String stderr = output(process.getErrorStream());

		int errCode = process.waitFor();
		if (errCode != 0) {
			throw new IOException(stderr);
		}

		debug.log(Level.FINEST, stdout);
		return stdout;
	}

	@Nonnull
	private SCMRevisionState getLastState(final Run<?, ?> lastBuild,
			final String expandedManifestBranch) {
		if (lastBuild == null) {
			return RevisionState.NONE;
		}
		final RevisionState lastState =
				lastBuild.getAction(RevisionState.class);
		if (lastState != null
				&& StringUtils.equals(lastState.getBranch(),
						expandedManifestBranch)) {
			return lastState;
		}
		return getLastState(lastBuild.getPreviousBuild(),
				expandedManifestBranch);
	}

	private String output(final InputStream inputStream)
			throws IOException {
		StringBuilder sb = new StringBuilder();
		BufferedReader br = null;
		try {
			br = new BufferedReader(new InputStreamReader(inputStream));
			String line;
			while ((line = br.readLine()) != null) {
				sb.append(line + System.getProperty("line.separator"));
			}
		} finally {
			br.close();
		}
		return sb.toString().trim();
	}

	@Override
	public ChangeLogParser createChangeLogParser() {
		return new ChangeLog();
	}

	@Override
	public DescriptorImpl getDescriptor() {
		return (DescriptorImpl) super.getDescriptor();
	}

	@Nonnull
	@Override
	public String getKey() {
		return new StringBuilder("repo")
			.append(' ')
			.append(getManifestRepositoryUrl())
			.append(' ')
			.append(getManifestFile())
			.append(' ')
			.append(getManifestBranch())
			.toString();
	}

	/**
	 * A DescriptorImpl contains variables used server-wide. In our263 case, we
	 * only store the path to the repo executable, which defaults to just
	 * "repo". This class also handles some Jenkins housekeeping.
	 */
	@Extension
	public static class DescriptorImpl extends SCMDescriptor<RepoScm> {
		private String repoExecutable;

		private Map<String, String> slaves = new HashMap();

		/**
		 * Call the superclass constructor and load our configuration from the
		 * file system.
		 */
		public DescriptorImpl() {
			super(null);
			load();
		}

		/**
		 * Return slaves.
         */
		public Map<String, String> getSlaves() {
			return slaves;
		}

		@Override
		public String getDisplayName() {
			return "Gerrit Repo";
		}

		@Override
		public boolean configure(final StaplerRequest req,
				final JSONObject json)
				throws hudson.model.Descriptor.FormException {
			repoExecutable =
					Util.fixEmptyAndTrim(json.getString("executable"));

			slaves.clear();
			Object obj = json.get("slaves");
			if (obj != null) {
				JSONArray array;
				if (obj instanceof JSONObject) {
					array = new JSONArray();
					array.add(obj);
				} else {
					array = (JSONArray) obj;
				}
				for (int i = 0; i < array.size(); i++) {
					JSONObject slave = array.getJSONObject(i);
					slaves.put(slave.getString("master"),
							slave.getString("slave"));
				}
			}

			save();
			return super.configure(req, json);
		}

		/**
		 * Check that the specified parameter exists on the file system and is a
		 * valid executable.
		 *
		 * @param value
		 *            A path to an executable on the file system.
		 * @return Error if the file doesn't exist, otherwise return OK.
		 */
		public FormValidation doExecutableCheck(
				@QueryParameter final String value) {
			return FormValidation.validateExecutable(value);
		}

		/**
		 * Returns the command to use when running repo. By default, we assume
		 * that repo is in the server's PATH and just return "repo".
		 */
		public String getExecutable() {
			if (repoExecutable == null) {
				return "repo";
			} else {
				return repoExecutable;
			}
		}

		@Override
		public boolean isApplicable(final Job project) {
			return true;
		}
	}

}<|MERGE_RESOLUTION|>--- conflicted
+++ resolved
@@ -866,17 +866,6 @@
 			repoDir.mkdirs();
 		}
 
-<<<<<<< HEAD
-=======
-		Job<?, ?> job = build.getParent();
-		EnvVars env = build.getEnvironment(listener);
-		env = getEnvVars(env, job);
-
-		if ((manifestRepositoryUrl == null) || manifestRepositoryUrl.isEmpty()) {
-			return;
-		}
-
->>>>>>> 5c76248a
 		if (!checkoutCode(launcher, repoDir, env, listener.getLogger())) {
 			throw new IOException("Could not checkout");
 		}
