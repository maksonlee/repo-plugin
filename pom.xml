<project xmlns="http://maven.apache.org/POM/4.0.0" xmlns:xsi="http://www.w3.org/2001/XMLSchema-instance" xsi:schemaLocation="http://maven.apache.org/POM/4.0.0 http://maven.apache.org/maven-v4_0_0.xsd">
  <modelVersion>4.0.0</modelVersion>
  <parent>
    <groupId>org.jenkins-ci.plugins</groupId>
    <artifactId>plugin</artifactId>
<<<<<<< HEAD
    <version>1.554.3</version><!-- which version of Hudson is this plugin built against? -->
=======
    <version>1.580.1</version><!-- which version of Hudson is this plugin built against? -->
>>>>>>> 5bb7bd9b
  </parent>

  <groupId>org.jenkins-ci.plugins</groupId>
  <artifactId>repo</artifactId>
  <version>1.7.2-SNAPSHOT</version>
  <packaging>hpi</packaging>
  <name>Jenkins REPO plugin</name>
  <description>Integrates Jenkins with REPO SCM</description>
  <url>http://wiki.jenkins-ci.org/display/JENKINS/Repo+Plugin</url>

  <licenses>
    <license>
      <name>MIT</name>
      <url>http://www.opensource.org/licenses/mit-license.php</url>
      <comments>Copyright 2011 Brad Larson. All rights reserved.</comments>
    </license>
  </licenses>

  <developers>
    <developer>
      <id>aep</id>
      <name>Arvid E. Picciani</name>
      <email>aep-jenkins@exys.org</email>
      <roles>
        <role>developer</role>
        <role>maintainer</role>
      </roles>
      <timezone>+1</timezone>
    </developer>
    <developer>
      <id>bjarkef</id>
      <name>Bjarke Freund-Hansen</name>
      <email>bjarkefh@gmail.com</email>
      <roles>
        <role>developer</role>
        <role>maintainer</role>
      </roles>
      <timezone>+1</timezone>
    </developer>
    <developer>
      <id>bklarson</id>
      <name>Brad Larson</name>
      <email>bklarson@gmail.com</email>
      <roles>
        <role>developer</role>
        <role>maintainer</role>
      </roles>
      <timezone>-6</timezone>
    </developer>
  </developers>

  <build>
    <plugins>
      <plugin>
        <groupId>org.apache.maven.plugins</groupId>
        <artifactId>maven-release-plugin</artifactId>
        <version>2.5.1</version>
        <configuration>
          <goals>deploy</goals>
        </configuration>
      </plugin>
      <plugin>
        <groupId>org.apache.maven.plugins</groupId>
        <artifactId>maven-checkstyle-plugin</artifactId>
        <version>2.6</version>
        <configuration>
          <configLocation>checkstyle.xml</configLocation>
          <failsOnError>true</failsOnError>
          <consoleOutput>true</consoleOutput>
        </configuration>
        <executions>
            <execution>
                <goals><goal>check</goal></goals>
                <phase>compile</phase>
            </execution>
        </executions>
      </plugin>
    </plugins>
  </build>

  <reporting>
    <plugins>
      <plugin>
        <groupId>org.apache.maven.plugins</groupId>
        <artifactId>maven-jxr-plugin</artifactId>
      </plugin>
    </plugins>
  </reporting>
  
  <properties>
    <project.build.sourceEncoding>UTF-8</project.build.sourceEncoding>
    <project.reporting.outputEncoding>UTF-8</project.reporting.outputEncoding>
  </properties>

  <dependencies>
    <dependency>
      <groupId>junit</groupId>
      <artifactId>junit</artifactId>
      <version>4.8.1</version>
      <scope>test</scope>
    </dependency>
  </dependencies>

  <distributionManagement>
    <repository>
      <id>maven.jenkins-ci.org</id>
      <url>http://maven.jenkins-ci.org:8081/content/repositories/releases/</url>
    </repository>
  </distributionManagement>
  
  <scm>
    <connection>scm:git:git://github.com/jenkinsci/repo-plugin.git</connection>
    <developerConnection>scm:git:git@github.com:jenkinsci/repo-plugin.git</developerConnection>
    <url>http://github.com/jenkinsci/repo-plugin</url>
    <tag>HEAD</tag>
  </scm>


    <repositories>
        <repository>
            <id>repo.jenkins-ci.org</id>
            <url>http://repo.jenkins-ci.org/public/</url>
        </repository>
    </repositories>

    <pluginRepositories>
        <pluginRepository>
            <id>repo.jenkins-ci.org</id>
            <url>http://repo.jenkins-ci.org/public/</url>
        </pluginRepository>
    </pluginRepositories>
</project>  
  
<|MERGE_RESOLUTION|>--- conflicted
+++ resolved
@@ -3,11 +3,7 @@
   <parent>
     <groupId>org.jenkins-ci.plugins</groupId>
     <artifactId>plugin</artifactId>
-<<<<<<< HEAD
-    <version>1.554.3</version><!-- which version of Hudson is this plugin built against? -->
-=======
     <version>1.580.1</version><!-- which version of Hudson is this plugin built against? -->
->>>>>>> 5bb7bd9b
   </parent>
 
   <groupId>org.jenkins-ci.plugins</groupId>
